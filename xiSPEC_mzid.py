import pyteomics.mzid as py_mzid
import pyteomics.mgf as py_mgf
import pymzml
import re
import ntpath
import json
<<<<<<< HEAD
import sys
import xiUI_pg as db
=======
import xiSPEC_sqlite as db
import xiSPEC_peakList as peakListParser
>>>>>>> 0ce1ef59


def path_leaf(path):
    head, tail = ntpath.split(path)
    return tail or ntpath.basename(head)


def get_ion_types_mzid(sid_item, logger):
    try:
        ion_names_list = [i['name'] for i in sid_item['IonType']]
        ion_names_list = list(set(ion_names_list))
    except KeyError:
        return []

    # ion_types = ["P"]
    ion_types = []
    for ion_name in ion_names_list:
        try:
            ion = re.search('frag: ([a-z]) ion', ion_name).groups()[0]
            ion_types.append(ion)
        except (IndexError, AttributeError) as e:
            logger.info(e, ion_name)
            continue

    return ion_types


def map_spectra_data_to_protocol(mzid_reader):
    """
    extract and map spectrumIdentificationProtocol which includes annotation data like fragment tolerance
    only fragment tolerance is extracted for now
    # ToDo: improve error handling
    #       extract modifications, cl mod mass, ...

    Parameters:
    ------------------------
    mzid_reader: pyteomics mzid_reader
    """

    spectra_data_protocol_map = {
        'errors': [],
    }

    for analysisCollection in mzid_reader.iterfind('AnalysisCollection'):
        for spectrumIdentification in analysisCollection['SpectrumIdentification']:
            sid_protocol_ref = spectrumIdentification['spectrumIdentificationProtocol_ref']
            sid_protocol = mzid_reader.get_by_id(sid_protocol_ref, detailed=True)

            try:
                frag_tol = sid_protocol['FragmentTolerance']
                frag_tol_plus = frag_tol['search tolerance plus value']
                frag_tol_value = re.sub('[^0-9,.]', '', str(frag_tol_plus['value']))
                if frag_tol_plus['unit'].lower() == 'parts per million':
                    frag_tol_unit = 'ppm'
                elif frag_tol_plus['unit'].lower() == 'dalton':
                    frag_tol_unit = 'Da'
                else:
                    frag_tol_unit = frag_tol_plus['unit']

                if not all([
                    frag_tol['search tolerance plus value']['value'] == frag_tol['search tolerance minus value']['value'],
                    frag_tol['search tolerance plus value']['unit'] == frag_tol['search tolerance minus value']['unit']
                ]):
                    spectra_data_protocol_map['errors'].append(
                        {"type": "mzidParseError",
                         "message": "search tolerance plus value doesn't match minus value. Using plus value!"})

            except KeyError:
                frag_tol_value = '10'
                frag_tol_unit = 'ppm'
                spectra_data_protocol_map['errors'].append(
                    {"type": "mzidParseError",
                     "message": "could not parse ms2tolerance. Falling back to default values."})

            for inputSpectra in spectrumIdentification['InputSpectra']:
                spectra_data_ref = inputSpectra['spectraData_ref']

                spectra_data_protocol_map[spectra_data_ref] = {
                    'protocol_ref': sid_protocol_ref,
                    'fragmentTolerance': ' '.join([frag_tol_value, frag_tol_unit])
                }

    mzid_reader.reset()

    return spectra_data_protocol_map


def get_cross_link_identifier(sid_item):
    # For reporting the evidence associated with the identification, within a given <SpectrumIdentificationResult>,
    # a pair of cross-linked peptides MUST be reported as two instances of <SpectrumIdentificationItem> through having
    # a shared local unique identifier as the value for the CV term "cross-link spectrum identification item" MS:1002511
    # The two instances of <SpectrumIdentificationItem> MUST also share the same value for the rank attribute.
    #
    # If a cross-linked pair of peptides has been identified, there MUST be two
    # <SpectrumIdentificationItem> elements with the same rank value. Both MUST have the
    # "cross-link spectrum identification item" cvParam, and the value acts as a local identifier
    # within the <SpectrumIdentificationResult> to group these two elements together. The
    # experimentalMassToCharge, calculateMassToCharge and chargeState MUST be identical
    # over both SII elements, indicating the overall values for the pair.

    # cl_id_item = str(int(sid_item['cross-link spectrum identification item']))
    # rank = str(sid_item['rank'])

    return sid_item['cross-link spectrum identification item']
    # return '_'.join([cl_id_item, rank])


def add_to_modlist(mod, modlist):
    # modlist_test = [
    #     {'name': "bs3nh2", 'monoisotopicMassDelta': 123, 'residues': ["A"]}
    # ]
    # mod1_test = {'name': "unknown_modification", 'monoisotopicMassDelta': 123, 'residues': ["B"]}
    # mod2_test = {'name': "bs3nh2", 'monoisotopicMassDelta': 1232, 'residues': ["B"]}
    # mod3_test = {'name': "bs3nh2", 'monoisotopicMassDelta': 12323, 'residues': ["A"]}
    # print add_to_modlist(mod1_test, modlist_test)
    # print modlist_test
    # print add_to_modlist(mod2_test, modlist_test)
    # print modlist_test
    # print add_to_modlist(mod3_test, modlist_test)
    # print modlist_test


    # def get_peaklist_from_mzml(scan):
    #     """
    #     Function to extract peaklist in xiAnnotator JSON format dict from mzml
    #
    #     Parameters:
    #     ------------------------
    #     scan, pymzml reader spectrum
    #     id: scanID
    #     """
    #
    #     if "profile spectrum" in scan.keys():
    #         peaks = scan.centroidedPeaks
    #     else:
    #         peaks = scan.centroidedPeaks
    #
    #     return [{"mz": peak[0], "intensity": peak[1]} for peak in peaks if peak[1] > 0]

    if mod['name'] == "unknown_modification":
        mod['name'] = "({0:.2f})".format(mod['monoisotopicMassDelta'])

    mod['monoisotopicMassDelta'] = round(float(mod['monoisotopicMassDelta']), 6)

    if mod['name'] in [m['name'] for m in modlist]:
        old_mod = modlist[[m['name'] for m in modlist].index(mod['name'])]
        # check if modname with different mass exists already
        if mod['monoisotopicMassDelta'] != old_mod['monoisotopicMassDelta']:
            mod['name'] += "*"
            add_to_modlist(mod, modlist)
        else:
            for res in mod['residues']:
                if res not in old_mod['residues']:
                    old_mod['residues'].append(res)
    else:
        modlist.append(mod)

    return mod['name']


def get_peptide_info(sid_items, mzid_reader, unimod_masses, logger):

    return_dict = {
        'peptides': [],
        'linkSites': [],
        'annotation': {'modifications': []},
        'cross-linker modMass': 0,
        'errors': []
    }

    all_mods = []  # Modifications list
    mod_aliases = {
        "amidated_bs3": "bs3nh2",
        "carbamidomethyl": "cm",
        "hydrolyzed_bs3": "bs3oh",
        "oxidation": "ox"
    }

    proteins = []

    pep_index = 0
    target_decoy = []
    for sid_item in sid_items:  # len = 1 for linear

        # Target-Decoy
        peptide_evidences = [mzid_reader.get_by_id(s['peptideEvidence_ref']) for s in sid_item['PeptideEvidenceRef']]
        # ToDo: isDecoy might not be defined. How to handle? (could make use of pyteomics.mzid.is_decoy())
        try:
            decoy = peptide_evidences[0]['isDecoy']
        except KeyError:
            decoy = None
        target_decoy.append({"peptideId": pep_index, 'isDecoy': decoy})  # TODO: multiple PeptideEvidenceRefs TD?

        # proteins
        proteins.append([mzid_reader.get_by_id(p['dBSequence_ref']) for p in peptide_evidences][0])

        # convert pepsequence to dict
        pepId = sid_item['peptide_ref']
        peptide = mzid_reader.get_by_id(pepId, detailed=True)

        pep_seq_dict = []
        for aa in peptide['PeptideSequence']:
            pep_seq_dict.append({"Modification": "", "aminoAcid": aa})

        # add in modifications
        if 'Modification' in peptide.keys():
            for mod in peptide['Modification']:

                if 'monoisotopicMassDelta' not in mod.keys():
                    try:
                        mod['monoisotopicMassDelta'] = unimod_masses[mod['accession']]

                    except KeyError:
                        return_dict['errors'].append({
                            "type": "mzidParseError",
                            "message": "could not get modification mass for modification {}" % mod
                        })
                        continue

                link_index = 0  # TODO: multilink support

                if mod['location'] == 0:
                    mod_location = 0
                    n_terminal_mod = True
                elif mod['location'] == len(peptide['PeptideSequence']) + 1:
                    mod_location = mod['location'] - 2
                    c_terminal_mod = True
                else:
                    mod_location = mod['location'] - 1
                    n_terminal_mod = False
                    c_terminal_mod = False
                if 'residues' not in mod:
                    mod['residues'] = peptide['PeptideSequence'][mod_location]

                if 'name' in mod.keys():
                    # fix mod names
                    mod['name'] = mod['name'].lower()
                    mod['name'] = mod['name'].replace(" ", "_")
                    if mod['name'] in mod_aliases.keys():
                        mod['name'] = mod_aliases[mod['name']]
                    if 'cross-link donor' not in mod.keys() and 'cross-link acceptor' not in mod.keys():
                        cur_mod = pep_seq_dict[mod_location]
                        # join modifications into one for multiple modifications on the same aa
                        if not cur_mod['Modification'] == '':
                            mod['name'] = '_'.join(sorted([cur_mod['Modification'], mod['name']], key=str.lower))
                            cur_mod_mass = [x['monoisotopicMassDelta'] for x in all_mods if x['name'] == cur_mod['Modification']][0]
                            mod['monoisotopicMassDelta'] += cur_mod_mass

                        mod['name'] = add_to_modlist(mod, all_mods)  # save to all mods list and get back new_name
                        cur_mod['Modification'] = mod['name']




                # error handling for mod without name
                else:
                    # cross-link acceptor doesn't have a name
                    if 'cross-link acceptor' not in mod.keys():
                        logger.error('modification without name!')
                        logger.error(mod)

                # add CL locations
                if 'cross-link donor' in mod.keys() or 'cross-link acceptor' in mod.keys():
                    return_dict['linkSites'].append(mod_location - 1)
                    # return_dict['linkSites'].append(
                    #     {"id": link_index, "peptideId": pep_index, "linkSite": mod_location - 1})
                if 'cross-link donor' in mod.keys():
                    return_dict["cross-linker modMass"] = round(mod['monoisotopicMassDelta'], 6)

        pep_index += 1

        peptide_seq_with_mods = ''.join([''.join([x['aminoAcid'], x['Modification']]) for x in pep_seq_dict])
        return_dict['peptides'].append(peptide_seq_with_mods)

        # ToDo: use searchDatabase_ref
        protein_accessions = [p['accession'] for p in proteins]

        # other parameters - should be the same for each paired sid
        return_dict['precursorCharge'] = sid_item['chargeState']
        return_dict['isDecoy'] = target_decoy
        return_dict['protein1'] = protein_accessions[0]
        try:
            return_dict['protein2'] = protein_accessions[1]
        except IndexError:
            return_dict['protein2'] = ''
        return_dict['passThreshold'] = sid_item['passThreshold']
        return_dict['scores'] = {k: v for k, v in sid_item.iteritems()
                   if 'score' in k.lower() or 'pvalue' in k.lower() or 'evalue' in k.lower()}
        for mod in all_mods:
            return_dict['annotation']['modifications'].append({
                'aminoAcids': mod['residues'],
                'id': mod['name'],
                'mass': mod['monoisotopicMassDelta']
            })

    return return_dict


def get_unimod_masses(unimod_path):
    masses = {}
    mod_id = -1

    with open(unimod_path) as f:
        for line in f:
            if line.startswith('id: '):
                mod_id = ''.join(line.replace('id: ', '').split())

            elif line.startswith('xref: delta_mono_mass ') and not mod_id == -1:
                mass = float(line.replace('xref: delta_mono_mass ', '').replace('"', ''))
                masses[mod_id] = mass

    return masses


def parse(mzid_file, peak_list_file_list, unimod_path, cur, con, logger):

    return_json = {
        "response": "",
        "modifications": [],
        "errors": []
    }

    logger.info('reading mzid - start')
    # schema: https://raw.githubusercontent.com/HUPO-PSI/mzIdentML/master/schema/mzIdentML1.2.0.xsd
    try:
        mzid_reader = py_mzid.MzIdentML(mzid_file)
    except Exception as e:
        return_json['errors'].append({
            "type": "mzidParseError",
            "message": e
        })
        return return_json

    logger.info('reading mzid - done')

    unimod_masses = get_unimod_masses(unimod_path)

    logger.info('generating spectra data protocol map - start')
    spectra_data_protocol_map = map_spectra_data_to_protocol(mzid_reader)
    return_json['errors'] += spectra_data_protocol_map['errors']
    # ToDo: save FragmentTolerance to annotationsTable
    logger.info('generating spectraData_ProtocolMap - done')

    mzid_item_index = 0
    spec_id_item_index = 0
    multiple_inj_list_identifications = []
    multiple_inj_list_peak_lists = []
    modifications = []

    # peakList readers ToDo: needs rework for multiple files - also duplicate code needs to move to xiSPEC_peakList
    peak_list_readers = {}
    for peak_list_file in peak_list_file_list:
        logger.info('reading peakList file %s - start' % peak_list_file)
        peak_list_file_name = ntpath.basename(peak_list_file)
        if peak_list_file_name.lower().endswith('.mzml'):
            peak_list_file_type = 'mzml'
            peak_list_reader_index = re.sub("\.mzml", "", peak_list_file_name, flags=re.I)
            peak_list_readers[peak_list_reader_index] = pymzml.run.Reader(peak_list_file)

        elif peak_list_file_name.lower().endswith('.mgf'):
            peak_list_file_type = 'mgf'
            mgf_reader = py_mgf.read(peak_list_file)
            peak_list_reader_index = re.sub("\.mgf", "", peak_list_file_name, flags=re.I)
            peak_list_readers[peak_list_reader_index] = [pl for pl in mgf_reader]

        else:
            return_json['errors'].append({
                "type": "peakListParseError",
                "message": "unsupported peak list file type for: %s" % peak_list_file_name
            })

    logger.info('reading peakList files - done')

    # ToDo: better error handling for general errors - bundling together of same type errors
    fragment_parsing_error_scans = []

    # main loop
    logger.info('entering main loop')
    for id_item in mzid_reader:  # mzid_item = mzid_reader.next()

        # make_spec_id_pairs(mzid_item['SpectrumIdentificationItem'])
        spec_id_set = set()
        linear_index = -1  # negative index values for linear peptides

        for specIdItem in id_item['SpectrumIdentificationItem']:
            if 'cross-link spectrum identification item' in specIdItem.keys():
                spec_id_set.add(get_cross_link_identifier(specIdItem))
            else:  # assuming linear
                # misusing 'cross-link spectrum identification item' for linear peptides with negative index
                specIdItem['cross-link spectrum identification item'] = linear_index
                spec_id_set.add(get_cross_link_identifier(specIdItem))
                linear_index -= 1

        # extract scanID
        try:
            scan_id = int(id_item['peak list scans'])
        except KeyError:
            # ToDo: this might not work for all mzids. ProteomeDiscoverer 2.2 format 'scan=xx file=xx'
            matches = re.findall("(?:scan|index)=([0-9]+)", id_item["spectrumID"])
            if len(matches) > 0:

                # ToDo: handle multiple scans? Is this standard compliant?
                # found in https://github.com/HUPO-PSI/mzIdentML/blob/master/examples/1_2examples/crosslinking/OpenxQuest_example_added_annotations.mzid
                scan_ids = [int(m) for m in matches]
                if len(scan_ids) > 1:
                    return_json['errors'].append(
                        {"type": "mzidParseError",
                         "message": "More than one scan found for SpectrumIdentificationItem: %s"
                                    % id_item["spectrumID"],
                         'id': id_item['id']
                         })
                    continue
                else:
                    scan_id = scan_ids[0]
            else:
                return_json['errors'].append({
                    "type": "mzidParseError",
                    "message": "Error parsing scanID from mzidentml!",
                    "id": id_item['id']
                })
                continue

        # raw file name
        try:
            raw_file_name = id_item['spectraData_ref'].split('/')[-1]
            raw_file_name = re.sub('\.(mgf|mzml)', '', raw_file_name, flags=re.IGNORECASE)

        except KeyError:
            return_json['errors'].append({
                "type": "mzidParseError",
                "message": "no spectraData_ref specified",
                'id': id_item['id']
            })
            raw_file_name = ""

        # peakList
        try:
            scan = peakListParser.get_scan(peak_list_readers, raw_file_name, scan_id)
            peak_list = peakListParser.get_peak_list(scan, peak_list_file_type)
        except peakListParser.ParseError as e:
            return_json['errors'].append({
                "type": "peakListParseError",
                "message": e.args[0],
                'id': id_item['id']
            })
            continue

        multiple_inj_list_peak_lists.append([mzid_item_index, peak_list])

        # ms2 tolerance
        ms2_tol = spectra_data_protocol_map[id_item['spectraData_ref']]['fragmentTolerance']

        # alternatives = []
        for SpecId in spec_id_set:
            paired_spec_id_items = [sid_item for sid_item in id_item['SpectrumIdentificationItem'] if
                                    sid_item['cross-link spectrum identification item'] == SpecId]

            # if len(paired_specIdItems) > 2:
            #     returnJSON['errors'].append({
            #         "type": "PeptideParseError",
            #         "message": "more than 2 peptides with the same cross-link id found",
            #         'id': mzidItem['id']
            #     })
            #     continue

            pep_info = get_peptide_info(paired_spec_id_items, mzid_reader, unimod_masses, logger)

            # fragmentation ions
            pep_info['ions'] = get_ion_types_mzid(paired_spec_id_items[0], logger)
            # if no ion types are specified in the id file check the mzML file
            if len(pep_info['ions']) == 0 and peak_list_file_type == 'mzml':
                pep_info['ions'] = peakListParser.get_ion_types_mzml(scan)

            pep_info['ions'] = list(set(pep_info['ions']))

            if len(pep_info['ions']) == 0:
                pep_info['ions'] = ['peptide', 'b', 'y']
                # ToDo: better error handling for general errors - bundling together of same type errors
                fragment_parsing_error_scans.append(id_item['id'])

            pep_info['ions'] = ';'.join(pep_info['ions'])

            # extract other useful info to display
            rank = paired_spec_id_items[0]['rank']

            # ToDo: handling for mzid that don't include isDecoy
            isDecoy = any([pep['isDecoy'] for pep in pep_info['isDecoy']])
            # accessions = ";".join(pep_info['proteins'])
            protein1 = pep_info['protein1']
            protein2 = pep_info['protein2']

            # passThreshold
            if pep_info['passThreshold']:
                pass_threshold = 1
            else:
                pass_threshold = 0

            # peps and linkpos
            pep1 = pep_info['peptides'][0]

            if len(pep_info['peptides']) > 1:
                linkpos1 = pep_info['linkSites'][0]
                pep2 = pep_info['peptides'][1]
                linkpos2 = pep_info['linkSites'][1]

            else:
                pep2 = ""
                linkpos1 = -1
                linkpos2 = -1

            multiple_inj_list_identifications.append(
<<<<<<< HEAD
                [#spec_id_item_index,
                 mzid_item['id'],
=======
                [spec_id_item_index,
                 id_item['id'],
>>>>>>> 0ce1ef59
                 pep1,
                 pep2,
                 linkpos1,
                 linkpos2,
                 pep_info['precursorCharge'],
                 pass_threshold,
                 ms2_tol,
                 pep_info['ions'],
                 pep_info["cross-linker modMass"],
                 rank,
                 json.dumps(pep_info['scores']),
                 isDecoy,
                 protein1,
                 protein2,
                 raw_file_name,
                 scan_id,
                 mzid_item_index]
            )

            # add mods to global modList
            for mod in pep_info['annotation']['modifications']:
                if mod['id'] not in [m['id'] for m in modifications]:
                    modifications.append(mod)
                else:
                    old_mod = modifications[[m['id'] for m in modifications].index(mod['id'])]
                    # check if modname with different mass exists already
                    for res in mod['aminoAcids']:
                        if res not in old_mod['aminoAcids']:
                            old_mod['aminoAcids'].append(res)

            spec_id_item_index += 1

        mzid_item_index += 1

        if spec_id_item_index % 500 == 0:
            logger.info('writing 500 entries to DB')
            try:
                multiple_inj_list_identifications = db.write_identifications(multiple_inj_list_identifications, cur, con)
                multiple_inj_list_peak_lists = db.write_peaklists(multiple_inj_list_peak_lists, cur, con)

            except db.DBException as e:
                return_json['errors'].append(
                    {"type": "dbError",
                     "message": e.args[0],
                     'id': spec_id_item_index
                     })
                return return_json

            # commit changes
            con.commit()

    # end main loop

    # once loop is done write remaining data to DB
    logger.info('writing remaining entries to DB')
    try:
        db.write_identifications(multiple_inj_list_identifications, cur, con)
        db.write_peaklists(multiple_inj_list_peak_lists, cur, con)

        # modifications
        mod_index = 0
        multiple_inj_list_modifications = []
        for mod in modifications:
            multiple_inj_list_modifications.append([mod_index, mod['id'], mod['mass'], ''.join(mod['aminoAcids'])])
            mod_index += 1
        db.write_modifications(multiple_inj_list_modifications, cur, con)

    except db.DBException as e:
        return_json['errors'].append(
            {"type": "dbError",
             "message": e.args[0],
             'id': spec_id_item_index
             })
        return return_json

    if len(fragment_parsing_error_scans) > 0:
        return_json['errors'].append({
            "type": "IonParsingError",
            "message": "could not parse fragment ions assuming precursor-, b- and y-ion",
            'id': ';'.join(fragment_parsing_error_scans)
        })

    return return_json<|MERGE_RESOLUTION|>--- conflicted
+++ resolved
@@ -4,13 +4,9 @@
 import re
 import ntpath
 import json
-<<<<<<< HEAD
 import sys
 import xiUI_pg as db
-=======
-import xiSPEC_sqlite as db
 import xiSPEC_peakList as peakListParser
->>>>>>> 0ce1ef59
 
 
 def path_leaf(path):
@@ -522,13 +518,8 @@
                 linkpos2 = -1
 
             multiple_inj_list_identifications.append(
-<<<<<<< HEAD
                 [#spec_id_item_index,
                  mzid_item['id'],
-=======
-                [spec_id_item_index,
-                 id_item['id'],
->>>>>>> 0ce1ef59
                  pep1,
                  pep2,
                  linkpos1,
