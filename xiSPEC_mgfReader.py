--- conflicted
+++ resolved
@@ -142,7 +142,7 @@
 
             # regex patterns
             scans_pattern = re.compile(b"BEGIN IONS.*?\\nSCANS(?:\[[0-9]*])?=([0-9]+)", re.DOTALL)
-            title_pattern = re.compile(b"BEGIN IONS.*?TITLE=.*?scans?(?:[=:])([0-9]+)", re.DOTALL)
+            title_pattern = re.compile(b"BEGIN IONS.*?TITLE=.*?scans?(?:[=:])\s?([0-9]+)", re.DOTALL)
             std_pattern = re.compile(b"BEGIN IONS.*?")
 
             found_scans_param = False
@@ -243,13 +243,8 @@
         try:
             peak_list = RegexPatterns.peak_list_pattern.search(data).groups()[0]
 
-<<<<<<< HEAD
-        except:
-            raise ParseError("Missing scan? start_pos = "+str(start_pos)+", end_pos = "+str(end_pos)+", data = '"+str(data)+"'")
-=======
         except (AttributeError, IndexError) as e:
             raise KeyError("MGF file does not contain a spectrum with id {0}".format(scan_id))
->>>>>>> 15561df5
 
         if peak_list is None:
             raise KeyError("MGF file does not contain a spectrum with id {0}".format(scan_id))
