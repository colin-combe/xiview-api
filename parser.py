--- conflicted
+++ resolved
@@ -61,33 +61,30 @@
         dev = True
         logFile = "log/parser_%s.log" % int(time())
 
-    if dev:
-        logging.basicConfig(level=logging.DEBUG,
-                            format='%(asctime)s %(levelname)s %(name)s %(message)s')
-    else:
-        try:
-            os.remove(logFile)
-        except OSError:
-            pass
-        os.fdopen(os.open(logFile, os.O_WRONLY | os.O_CREAT, 0o777), 'w').close()
-
-        # create logger
-        logging.basicConfig(filename=logFile, level=logging.DEBUG,
-                            format='%(asctime)s %(levelname)s %(name)s %(message)s')
-
+    try:
+        os.remove(logFile)
+    except OSError:
+        pass
+    os.fdopen(os.open(logFile, os.O_WRONLY | os.O_CREAT, 0o777), 'w').close()
+
+    # create logger
+    logging.basicConfig(filename=logFile, level=logging.DEBUG,
+                        format='%(asctime)s %(levelname)s %(name)s %(message)s')
+    # logging.basicConfig(level=logging.DEBUG,
+    #                     format='%(asctime)s %(levelname)s %(name)s %(message)s')
     logger = logging.getLogger(__name__)
 
 except Exception as e:
     print (e)
     sys.exit(1)
 
-# try:
-#     if args[3] == "pg":
-#         import PostgreSQL as db
-#     else:
-#         import SQLite as db
-# except IndexError:
-import PostgreSQL as db
+try:
+    if args[3] == "pg":
+        import PostgreSQL as db
+    else:
+        import SQLite as db
+except IndexError:
+    import SQLite as db
 
 returnJSON = {
     "response": "",
@@ -97,6 +94,7 @@
     "log": logFile.split('/')[-1]
 }
 
+
 # paths and file names
 try:
 
@@ -118,17 +116,6 @@
         # peakList_file = "/media/data/work/xiSPEC_test_files/PXD006767/PXD006767.zip"
         # peakList_file = "/media/data/work/xiSPEC_test_files/PXD006767/as.zip"
 
-<<<<<<< HEAD
-        # HSA-BS3 dataset
-        # identifications_file = baseDir + "/cross-link/xiFDR/E171207_15_Lumos_AB_DE_160_VI186_B1_xiFDR_1.0.23.48/E171207_15_Lumos_AB_DE_160_VI186_B1.mzid"
-        # peakList_file = baseDir + "/cross-link/xiFDR/E171207_15_Lumos_AB_DE_160_VI186_B1_xiFDR_1.0.23.48/E171207_15_Lumos_AB_DE_160_VI186_B1.mzML"
-        identifications_file = "/home/col/HSA/test_HSA_PSM_xiFDR1.1.26.58.csv"
-        peakList_file = "/home/col/HSA/E180510_02_Orbi2_TD_IN_160_HSA_10kDa_10p.zip"
-
-        # # large mzid dataset
-        # identifications_file = baseDir + "linear/Tmuris_exo/Tmuris_exosomes1.mzid"
-        # peakList_file = baseDir + "linear/Tmuris_exo/20171027_DDA_JC1.zip"
-=======
         # # HSA-BS3 dataset
         # identifications_file = baseDir + "/cross-link/xiFDR/E171207_15_Lumos_AB_DE_160_VI186_B1_xiFDR_1.0.23.48/E171207_15_Lumos_AB_DE_160_VI186_B1.mzid"
         # peakList_file = baseDir + "/cross-link/xiFDR/E171207_15_Lumos_AB_DE_160_VI186_B1_xiFDR_1.0.23.48/E171207_15_Lumos_AB_DE_160_VI186_B1.mzML"
@@ -144,7 +131,6 @@
         # SL
         # identifications_file = baseDir + "/cross-link/xiFDR/pc_revision/B160803_02_26_57.mzid"
         # peakList_file = baseDir + "/cross-link/xiFDR/pc_revision/B160803_02_Lumos_LK_IN_190_PC_BS3_HCD_DT_1.mzML"
->>>>>>> 87a7de42
 
         # PXD006574
         # identifications_file = baseDir + "PXD006574/monomerResults.mzid.gz"
@@ -165,8 +151,6 @@
         peakList_file = baseDir + "cross-link/CSV/example.mzML"
         # identifications_file = baseDir + "E171207_15_Lumos_AB_DE_160_VI186_B1/HSA-BS3_example_IDsort.csv"
         # peakList_file = baseDir + "E171207_15_Lumos_AB_DE_160_VI186_B1/E171207_15_Lumos_AB_DE_160_VI186_B1.mzML"
-
-        user_id = 0;
 
         dbName = 'test.db'
         upload_folder = "/".join(identifications_file.split("/")[:-1]) + "/"
@@ -232,11 +216,10 @@
                 print(json.dumps(returnJSON))
                 sys.exit(1)
         else:
-            logger.info("args[]>", args[0])
+
             identifications_file = args[0]
             peakList_file = args[1]
             upload_folder = "../uploads/" + args[2]
-            user_id = args[3]
 
         dbfolder = "dbs/tmp/"
         try:
@@ -256,13 +239,12 @@
     # check for peak list zip file
     # peakList_fileName = ntpath.basename(peakList_file)
     # if re.search(".*\.(zip)$", peakList_fileName):
-    peak_list_folder = upload_folder
     if peakList_file.endswith('.zip'):
         try:
             unzipStartTime = time()
             logger.info('unzipping start')
             # peakList_fileList = peakListParser.PeakListParser.unzip_peak_lists(peakList_file)
-            peak_list_folder = PeakListParser.PeakListParser.unzip_peak_lists(peakList_file)
+            upload_folder = PeakListParser.PeakListParser.unzip_peak_lists(peakList_file)
             logger.info('unzipping done. Time: ' + str(round(time() - unzipStartTime, 2)) + " sec")
         except IOError as e:
             logger.error(e.args[0])
@@ -288,12 +270,12 @@
     if re.match(".*\.mzid(\.gz)?$", identifications_fileName):
         logger.info('parsing mzid start')
         identifications_fileType = 'mzid'
-        id_parser = MzIdParser.MzIdParser(identifications_file, upload_folder, peak_list_folder, user_id, db, logger)
+        id_parser = MzIdParser.xiSPEC_MzIdParser(identifications_file, upload_folder, db, logger, dbName)
 
     elif identifications_fileName.endswith('.csv'):
         logger.info('parsing csv start')
         identifications_fileType = 'csv'
-        id_parser = CsvParser.xiSPEC_CsvParser(identifications_file, upload_folder, peak_list_folder, user_id, db, logger, dbName)
+        id_parser = CsvParser.xiSPEC_CsvParser(identifications_file, upload_folder, db, logger, dbName)
 
         # mgfReader = py_mgf.read(peak_list_file)
         # peakListArr = [pl for pl in mgfReader]
@@ -301,16 +283,15 @@
         raise Exception('Unknown identifications file format!')
 
     # create Database tables
-    # try:
-    #     db.create_tables(id_parser.cur, id_parser.con)
-    # except db.DBException as e:
-    #     logger.error(e)
-    #     print(e)
-    #     sys.exit(1)
+    try:
+        db.create_tables(id_parser.cur, id_parser.con)
+    except db.DBException as e:
+        logger.error(e)
+        print(e)
+        sys.exit(1)
 
     id_parser.parse()
 
-    returnJSON['identifier'] = str(id_parser.upload_id) + "-" + str(id_parser.random_id)
     returnJSON['modifications'] = id_parser.unknown_mods
     returnJSON["warnings"] = id_parser.warnings
 
